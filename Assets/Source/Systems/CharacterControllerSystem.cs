﻿using Unity.Burst;
using Unity.Collections;
using Unity.Entities;
using Unity.Jobs;
using Unity.Mathematics;
using Unity.Physics;
using Unity.Physics.Systems;
using Unity.Transforms;

namespace VertexFragment
{
    /// <summary>
    /// Base controller for character movement.
    /// Is not physics-based, but uses physics to check for collisions.
    /// </summary>
    [UpdateInGroup(typeof(SimulationSystemGroup)), UpdateAfter(typeof(ExportPhysicsWorld)), UpdateBefore(typeof(EndFramePhysicsSystem))]
    public sealed class CharacterControllerSystem : JobComponentSystem
    {
        private const float Epsilon = 0.001f;

        private BuildPhysicsWorld buildPhysicsWorld;
        private ExportPhysicsWorld exportPhysicsWorld;
        private EndFramePhysicsSystem endFramePhysicsSystem;

        private EntityQuery characterControllerGroup;

        protected override void OnCreate()
        {
            buildPhysicsWorld = World.GetOrCreateSystem<BuildPhysicsWorld>();
            exportPhysicsWorld = World.GetOrCreateSystem<ExportPhysicsWorld>();
            endFramePhysicsSystem = World.GetOrCreateSystem<EndFramePhysicsSystem>();

            characterControllerGroup = GetEntityQuery(new EntityQueryDesc
            {
                All = new ComponentType[]
                {
                    typeof(CharacterControllerComponent),
                    typeof(Translation),
                    typeof(Rotation),
                    typeof(PhysicsCollider)
                }
            });
        }

        protected override JobHandle OnUpdate(JobHandle inputDeps)
        {
            if (characterControllerGroup.CalculateChunkCount() == 0)
            {
                return inputDeps;
            }

            var entityTypeHandle = GetEntityTypeHandle();
            var colliderData = GetComponentDataFromEntity<PhysicsCollider>(true);
            var characterControllerTypeHandle = GetComponentTypeHandle<CharacterControllerComponent>();
            var translationTypeHandle = GetComponentTypeHandle<Translation>();
            var rotationTypeHandle = GetComponentTypeHandle<Rotation>();

            var controllerJob = new CharacterControllerJob()
            {
                DeltaTime = Time.DeltaTime,

                PhysicsWorld = buildPhysicsWorld.PhysicsWorld,
                EntityHandles = entityTypeHandle,
                ColliderData = colliderData,
                CharacterControllerHandles = characterControllerTypeHandle,
                TranslationHandles = translationTypeHandle,
                RotationHandles = rotationTypeHandle
            };

            var dependency = JobHandle.CombineDependencies(inputDeps, exportPhysicsWorld.GetOutputDependency());
            var controllerJobHandle = controllerJob.ScheduleParallel(characterControllerGroup, dependency);

            endFramePhysicsSystem.AddInputDependency(controllerJobHandle);

            return controllerJobHandle;
        }

        /// <summary>
        /// The job that performs all of the logic of the character controller.
        /// </summary>
        [BurstCompile]
        private struct CharacterControllerJob : IJobChunk
        {
            public float DeltaTime;

            [ReadOnly] public PhysicsWorld PhysicsWorld;
            [ReadOnly] public EntityTypeHandle EntityHandles;
            [ReadOnly] public ComponentDataFromEntity<PhysicsCollider> ColliderData;

            public ComponentTypeHandle<CharacterControllerComponent> CharacterControllerHandles;
            public ComponentTypeHandle<Translation> TranslationHandles;
            public ComponentTypeHandle<Rotation> RotationHandles;

            public void Execute(ArchetypeChunk chunk, int chunkIndex, int firstEntityIndex)
            {
                var collisionWorld = PhysicsWorld.CollisionWorld;

                var chunkEntityData = chunk.GetNativeArray(EntityHandles);
                var chunkCharacterControllerData = chunk.GetNativeArray(CharacterControllerHandles);
                var chunkTranslationData = chunk.GetNativeArray(TranslationHandles);
                var chunkRotationData = chunk.GetNativeArray(RotationHandles);

                for (int i = 0; i < chunk.Count; ++i)
                {
                    var entity = chunkEntityData[i];
                    var controller = chunkCharacterControllerData[i];
                    var position = chunkTranslationData[i];
                    var rotation = chunkRotationData[i];
                    var collider = ColliderData[entity];

                    HandleChunk(ref entity, ref controller, ref position, ref rotation, ref collider, ref collisionWorld);

                    chunkTranslationData[i] = position;
                    chunkCharacterControllerData[i] = controller;
                }
            }

            /// <summary>
            /// Processes a specific entity in the chunk.
            /// </summary>
            /// <param name="entity"></param>
            /// <param name="controller"></param>
            /// <param name="position"></param>
            /// <param name="rotation"></param>
            /// <param name="collider"></param>
            /// <param name="collisionWorld"></param>
            private void HandleChunk(ref Entity entity, ref CharacterControllerComponent controller, ref Translation position, ref Rotation rotation, ref PhysicsCollider collider, ref CollisionWorld collisionWorld)
            {
                float3 epsilon = new float3(0.0f, Epsilon, 0.0f) * -math.normalize(controller.Gravity);
                float3 currPos = position.Value + epsilon;
                quaternion currRot = rotation.Value;

                float3 gravityVelocity = controller.Gravity * DeltaTime;
                float3 verticalVelocity = (controller.VerticalVelocity + gravityVelocity);
                float3 horizontalVelocity = (controller.CurrentDirection * controller.CurrentMagnitude * controller.Speed * DeltaTime);

                if (controller.IsGrounded)
                {
                    if (controller.Jump)
                    {
                        verticalVelocity = controller.JumpStrength * -math.normalize(controller.Gravity);
                    }
                    else
                    {
                        float3 gravityDir = math.normalize(gravityVelocity);
                        float3 verticalDir = math.normalize(verticalVelocity);

                        if (MathUtils.FloatEquals(math.dot(gravityDir, verticalDir), 1.0f))
                        {
                            verticalVelocity = new float3();
                        }
                    }
                }

                HandleHorizontalMovement(ref horizontalVelocity, ref entity, ref currPos, ref currRot, ref controller, ref collider, ref collisionWorld);
                currPos += horizontalVelocity;

                HandleVerticalMovement(ref verticalVelocity, ref entity, ref currPos, ref currRot, ref controller, ref collider, ref collisionWorld);
                currPos += verticalVelocity;

                CorrectForCollision(ref entity, ref currPos, ref currRot, ref controller, ref collider, ref collisionWorld);
                DetermineIfGrounded(entity, ref currPos, ref epsilon, ref controller, ref collider, ref collisionWorld);

                position.Value = currPos - epsilon;
            }

            /// <summary>
            /// Performs a collision correction at the specified position.
            /// </summary>
            /// <param name="entity"></param>
            /// <param name="currPos"></param>
            /// <param name="currRot"></param>
            /// <param name="controller"></param>
            /// <param name="collider"></param>
            /// <param name="collisionWorld"></param>
            private void CorrectForCollision(ref Entity entity, ref float3 currPos, ref quaternion currRot, ref CharacterControllerComponent controller, ref PhysicsCollider collider, ref CollisionWorld collisionWorld)
            {
                RigidTransform transform = new RigidTransform()
                {
                    pos = currPos,
                    rot = currRot
                };

                // Use a subset sphere within our collider to test against.
                // We do not use the collider itself as some intersection (such as on ramps) is ok.

                var offset = -math.normalize(controller.Gravity) * 0.1f;
                var sampleCollider = new PhysicsCollider()
                {
                    Value = SphereCollider.Create(new SphereGeometry()
                    {
                        Center = currPos + offset,
                        Radius = 0.1f
                    })
                };

                if (PhysicsUtils.ColliderDistance(out DistanceHit smallestHit, sampleCollider, 0.1f, transform, ref collisionWorld, entity, PhysicsCollisionFilters.DynamicWithPhysical, null, ColliderData, Allocator.Temp))
                {
                    if (smallestHit.Distance < 0.0f)
                    {
                        currPos += math.abs(smallestHit.Distance) * smallestHit.SurfaceNormal;
                    }
                }
            }

            /// <summary>
            /// Handles horizontal movement on the XZ plane.
            /// </summary>
            /// <param name="horizontalVelocity"></param>
            /// <param name="entity"></param>
            /// <param name="currPos"></param>
            /// <param name="currRot"></param>
            /// <param name="controller"></param>
            /// <param name="collider"></param>
            /// <param name="collisionWorld"></param>
            private void HandleHorizontalMovement(
                ref float3 horizontalVelocity,
                ref Entity entity,
                ref float3 currPos,
                ref quaternion currRot,
                ref CharacterControllerComponent controller,
                ref PhysicsCollider collider,
                ref CollisionWorld collisionWorld)
            {
                if (MathUtils.IsZero(horizontalVelocity))
                {
                    return;
                }

                float3 targetPos = currPos + horizontalVelocity;

                NativeList<ColliderCastHit> horizontalCollisions = PhysicsUtils.ColliderCastAll(collider, currPos, targetPos, ref collisionWorld, entity, Allocator.Temp);
                PhysicsUtils.TrimByFilter(ref horizontalCollisions, ColliderData, PhysicsCollisionFilters.DynamicWithPhysical);

                if (horizontalCollisions.Length > 0)
                {
                    // We either have to step or slide as something is in our way.
                    float3 step = new float3(0.0f, controller.MaxStep, 0.0f);
                    PhysicsUtils.ColliderCast(out ColliderCastHit nearestStepHit, collider, targetPos + step, targetPos, ref collisionWorld, entity, PhysicsCollisionFilters.DynamicWithPhysical, null, ColliderData, Allocator.Temp);

                    if (!MathUtils.IsZero(nearestStepHit.Fraction))
                    {
                        // We can step up.
                        targetPos += (step * (1.0f - nearestStepHit.Fraction));
                        horizontalVelocity = targetPos - currPos;
                    }
                    else
                    {
                        // We can not step up, so slide.
                        NativeList<DistanceHit> horizontalDistances = PhysicsUtils.ColliderDistanceAll(collider, 1.0f, new RigidTransform() { pos = currPos + horizontalVelocity, rot = currRot }, ref collisionWorld, entity, Allocator.Temp);
                        PhysicsUtils.TrimByFilter(ref horizontalDistances, ColliderData, PhysicsCollisionFilters.DynamicWithPhysical);

                        for (int i = 0; i < horizontalDistances.Length; ++i)
                        {
                            if (horizontalDistances[i].Distance >= 0.0f)
                            {
                                continue;
                            }

                            horizontalVelocity += (horizontalDistances[i].SurfaceNormal * -horizontalDistances[i].Distance);
                        }

                        horizontalDistances.Dispose();
                    }
                }

                horizontalCollisions.Dispose();
            }

            /// <summary>
            /// Handles vertical movement from gravity and jumping.
            /// </summary>
            /// <param name="entity"></param>
            /// <param name="currPos"></param>
            /// <param name="currRot"></param>
            /// <param name="controller"></param>
            /// <param name="collider"></param>
            /// <param name="collisionWorld"></param>
            private void HandleVerticalMovement(
                ref float3 verticalVelocity,
                ref Entity entity,
                ref float3 currPos,
                ref quaternion currRot,
                ref CharacterControllerComponent controller,
                ref PhysicsCollider collider,
                ref CollisionWorld collisionWorld)
            {
                controller.VerticalVelocity = verticalVelocity;
<<<<<<< HEAD

                if (MathUtils.IsZero(verticalVelocity))
                {
                    return;
                }

                verticalVelocity *= DeltaTime;

                NativeList<ColliderCastHit> verticalCollisions = PhysicsUtils.ColliderCastAll(collider, currPos, currPos + verticalVelocity, ref collisionWorld, entity, Allocator.Temp);
=======

                if (MathUtils.IsZero(verticalVelocity))
                {
                    return;
                }

                verticalVelocity *= DeltaTime;

                var verticalCollisions = PhysicsUtils.ColliderCastAll(collider, currPos, currPos + verticalVelocity, ref collisionWorld, entity, Allocator.Temp);
>>>>>>> 43550cec
                PhysicsUtils.TrimByFilter(ref verticalCollisions, ColliderData, PhysicsCollisionFilters.DynamicWithPhysical);

                if (verticalCollisions.Length > 0)
                {
                    RigidTransform transform = new RigidTransform()
                    {
                        pos = currPos + verticalVelocity,
                        rot = currRot
                    };

                    if (PhysicsUtils.ColliderDistance(out DistanceHit verticalPenetration, collider, 1.0f, transform, ref collisionWorld, entity, PhysicsCollisionFilters.DynamicWithPhysical, null, ColliderData, Allocator.Temp))
                    {
                        if (verticalPenetration.Distance < -0.01f)
                        {
                            verticalVelocity += (verticalPenetration.SurfaceNormal * verticalPenetration.Distance);

                            if (PhysicsUtils.ColliderCast(out ColliderCastHit adjustedHit, collider, currPos, currPos + verticalVelocity, ref collisionWorld, entity, PhysicsCollisionFilters.DynamicWithPhysical, null, ColliderData, Allocator.Temp))
                            {
                                verticalVelocity *= adjustedHit.Fraction;
                            }
                        }
                    }
                }

                verticalVelocity = MathUtils.ZeroOut(verticalVelocity, 0.0001f);
<<<<<<< HEAD
                verticalCollisions.Dispose();
=======
>>>>>>> 43550cec
            }

            /// <summary>
            /// Determines if the character is resting on a surface.
            /// </summary>
            /// <param name="entity"></param>
            /// <param name="currPos"></param>
            /// <param name="epsilon"></param>
            /// <param name="collider"></param>
            /// <param name="collisionWorld"></param>
            /// <returns></returns>
            private unsafe static void DetermineIfGrounded(Entity entity, ref float3 currPos, ref float3 epsilon, ref CharacterControllerComponent controller, ref PhysicsCollider collider, ref CollisionWorld collisionWorld)
            {
                var aabb = collider.ColliderPtr->CalculateAabb();
                float mod = 0.15f;

                float3 samplePos = currPos + new float3(0.0f, aabb.Min.y, 0.0f);
                float3 gravity = math.normalize(controller.Gravity);
                float3 offset = (gravity * 0.1f);

                float3 posLeft = samplePos - new float3(aabb.Extents.x * mod, 0.0f, 0.0f);
                float3 posRight = samplePos + new float3(aabb.Extents.x * mod, 0.0f, 0.0f);
                float3 posForward = samplePos + new float3(0.0f, 0.0f, aabb.Extents.z * mod);
                float3 posBackward = samplePos - new float3(0.0f, 0.0f, aabb.Extents.z * mod);

                controller.IsGrounded = PhysicsUtils.Raycast(out RaycastHit centerHit, samplePos, samplePos + offset, ref collisionWorld, entity, PhysicsCollisionFilters.DynamicWithPhysical, Allocator.Temp) ||
                                        PhysicsUtils.Raycast(out RaycastHit leftHit, posLeft, posLeft + offset, ref collisionWorld, entity, PhysicsCollisionFilters.DynamicWithPhysical, Allocator.Temp) ||
                                        PhysicsUtils.Raycast(out RaycastHit rightHit, posRight, posRight + offset, ref collisionWorld, entity, PhysicsCollisionFilters.DynamicWithPhysical, Allocator.Temp) ||
                                        PhysicsUtils.Raycast(out RaycastHit forwardHit, posForward, posForward + offset, ref collisionWorld, entity, PhysicsCollisionFilters.DynamicWithPhysical, Allocator.Temp) ||
                                        PhysicsUtils.Raycast(out RaycastHit backwardHit, posBackward, posBackward + offset, ref collisionWorld, entity, PhysicsCollisionFilters.DynamicWithPhysical, Allocator.Temp);
            }
        }
    }
}<|MERGE_RESOLUTION|>--- conflicted
+++ resolved
@@ -286,7 +286,6 @@
                 ref CollisionWorld collisionWorld)
             {
                 controller.VerticalVelocity = verticalVelocity;
-<<<<<<< HEAD
 
                 if (MathUtils.IsZero(verticalVelocity))
                 {
@@ -296,17 +295,6 @@
                 verticalVelocity *= DeltaTime;
 
                 NativeList<ColliderCastHit> verticalCollisions = PhysicsUtils.ColliderCastAll(collider, currPos, currPos + verticalVelocity, ref collisionWorld, entity, Allocator.Temp);
-=======
-
-                if (MathUtils.IsZero(verticalVelocity))
-                {
-                    return;
-                }
-
-                verticalVelocity *= DeltaTime;
-
-                var verticalCollisions = PhysicsUtils.ColliderCastAll(collider, currPos, currPos + verticalVelocity, ref collisionWorld, entity, Allocator.Temp);
->>>>>>> 43550cec
                 PhysicsUtils.TrimByFilter(ref verticalCollisions, ColliderData, PhysicsCollisionFilters.DynamicWithPhysical);
 
                 if (verticalCollisions.Length > 0)
@@ -332,10 +320,7 @@
                 }
 
                 verticalVelocity = MathUtils.ZeroOut(verticalVelocity, 0.0001f);
-<<<<<<< HEAD
                 verticalCollisions.Dispose();
-=======
->>>>>>> 43550cec
             }
 
             /// <summary>
